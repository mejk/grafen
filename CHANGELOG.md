<<<<<<< HEAD
=======
0.9
===
* Rewrite of the object construction framework. Instead of a messy matching to different object types using `IntoComponent`, the simple trait `Component` has been redone to yield all necessary information from objects.
* In particular `Component` prescribed the method `iter_atoms` which yields all atoms in a component with their indices as required for output to disk.
* Objects are added to the `DataBase` using a static dispatcher enum as a wrapper. This wrapper lets all objects exist in one `Vec`. It is created using the new macro `create_entry_wrapper` which passes through all the required implementations.
* Object definitions now contain all the information required to process and use them. Instead of containing as little information as possible and then have a separate object wrap them with more methods for `DataBase` use, etc. This second layer is unnecessarily confusing (although we still need one separate layer for the static dispatch, but as per above this is fully transparent).
* The `ResidueBase` object has been renamed to `Residue`.
* `System` has been moved to `system` and improved to user proper methods for yielding information for output. This includes implementing `iter_atoms` through the `Component` trait which links to all components` methods of that name and merges them to a single whole.

0.8
===
* The user interface has been reworked, using `dialoguer` instead of plain text selection.

>>>>>>> e2cd9bb0
0.7
===
* The command line interface has been reworked to allow for new types of objects.
* This includes the database being able to store these on disk.
* In particular, a `Cylinder` object has been added. It is a sheet of molecules, folded into a cylinder. Practically it represents (eg.) a nanotube.
* `Component`s now own their `ResidueBase`. As such the `Residue` object has been removed.

<<<<<<< HEAD
=======
0.7.1
-----
* `Cylinder`s can now be created as filled volumes, not only sheets.

>>>>>>> e2cd9bb0
0.6
===
* Substrate definitions are now read from a database at runtime. This database is JSON formatted and implemented using the `serde` framework.
* The binary has been updated to construct systems as read from this database. This is an early implementation of the binary, it is in need of improvement.

0.6.1
-----
* It is now possible to properly edit the database by adding or removing residue and substrate definitions.
* A database can be saved and moved to different locations.
* The GROMOS file output has been changed to number atoms not per-residue but by their absolute index in the system.

0.5
===
* Substrate configurations are now user-defined instead of hard-coded in the library. They are made available through the `SubstrateConf` struct which is passed to the construction function.
* The base `System` struct has been moved along with its constituent `Residue` and `Atom` structs to a new module. This is in preparation for making the library more general and not only for constructing substrates.
* The `substrates` module tests have been cleaned up. A couple of unit tests remain for very specific functionality, but tests for creating a substrate has been moved to the `tests` folder as proper integration tests.

0.5.1
-----
* The `substrates` module has been renamed to the singular `substrate`.
* The `lattice` module is now a *private* submodule to `substrate`.
* The `output` module has been moved to the binary.
* A macro `resbase` has been added to easily construct `ResidueBase` objects.
* `ResidueBase` no longer implements methods for getting a silica or graphene base. These definitions belong in the binary, not in the library.

0.5.2
-----
* Implement a Poisson Disc distribution for generating substrates.

0.4
===
* Library and CLI utility split into separate packages
* Silica and graphene substrates implemented

0.4.1
-----
No notable changes.

0.4.2
-----
* Substrate residues can be shifted along z by a uniform random distribution
* This is added to the CLI utility as an option alongside an input position for the substrate<|MERGE_RESOLUTION|>--- conflicted
+++ resolved
@@ -1,5 +1,3 @@
-<<<<<<< HEAD
-=======
 0.9
 ===
 * Rewrite of the object construction framework. Instead of a messy matching to different object types using `IntoComponent`, the simple trait `Component` has been redone to yield all necessary information from objects.
@@ -13,7 +11,6 @@
 ===
 * The user interface has been reworked, using `dialoguer` instead of plain text selection.
 
->>>>>>> e2cd9bb0
 0.7
 ===
 * The command line interface has been reworked to allow for new types of objects.
@@ -21,13 +18,10 @@
 * In particular, a `Cylinder` object has been added. It is a sheet of molecules, folded into a cylinder. Practically it represents (eg.) a nanotube.
 * `Component`s now own their `ResidueBase`. As such the `Residue` object has been removed.
 
-<<<<<<< HEAD
-=======
 0.7.1
 -----
 * `Cylinder`s can now be created as filled volumes, not only sheets.
 
->>>>>>> e2cd9bb0
 0.6
 ===
 * Substrate definitions are now read from a database at runtime. This database is JSON formatted and implemented using the `serde` framework.
